--- conflicted
+++ resolved
@@ -5,29 +5,35 @@
 import io
 import os
 
-# --- 1. Load OpenAI API Key from Streamlit Secrets or ENV ---
-# Prefer Streamlit secrets, fallback to environment variable OPENAI_API_KEY
+# --- 1. Load OpenAI API configuration ---
+# Prefer Streamlit secrets, fallback to environment variables
 api_key = None
+base_url = None
+model_name = None
+
 try:
-<<<<<<< HEAD
-    client = OpenAI(base_url="https://api.aimlapi.com/v1",api_key=st.secrets["OPENAI_API_KEY"])
-except KeyError:
-    st.error("OpenAI API key not found. Please set it in .streamlit/secrets.toml")
-    st.stop()
-=======
-    api_key = st.secrets.get("OPENAI_API_KEY")  # may raise if secrets not configured
+    api_key = st.secrets.get("OPENAI_API_KEY")
+    base_url = st.secrets.get("OPENAI_BASE_URL")
+    model_name = st.secrets.get("OPENAI_MODEL")
 except Exception:
-    api_key = None
+    pass
 
 if not api_key:
     api_key = os.getenv("OPENAI_API_KEY")
+if not base_url:
+    base_url = os.getenv("OPENAI_BASE_URL")
+if not model_name:
+    model_name = os.getenv("OPENAI_MODEL")
 
-if not api_key or not api_key.startswith("sk-"):
-    st.error("OpenAI API key missing or invalid. Set OPENAI_API_KEY in .streamlit/secrets.toml or as an environment variable. It should start with 'sk-'.")
+if not api_key:
+    st.error("OpenAI API key not found. Set OPENAI_API_KEY in .streamlit/secrets.toml or as an environment variable.")
     st.stop()
 
-client = OpenAI(api_key=api_key)
->>>>>>> 6221f7ae
+# Default model depending on provider
+if not model_name:
+    model_name = "openai/gpt-5-chat-latest" if base_url else "gpt-3.5-turbo"
+
+client = OpenAI(api_key=api_key, base_url=base_url) if base_url else OpenAI(api_key=api_key)
 
 # --- 2. Function to Extract Text from PDF ---
 def extract_text_from_pdf(uploaded_file):
@@ -64,11 +70,7 @@
     return None
 
 # --- 3. Function to Generate Lesson Plan ---
-<<<<<<< HEAD
-def generate_lesson_plan(text_content, study_duration_weeks, num_students):
-=======
 def generate_lesson_plan(text_content, study_duration_weeks, num_students, sections_per_week):
->>>>>>> 6221f7ae
     """
     Uses an LLM to generate a structured lesson plan based on extracted PDF content,
     total study duration (in weeks), and the number of students.
@@ -83,10 +85,7 @@
 Constraints and context:
 - Total duration: {study_duration_weeks} week(s)
 - Class size: {num_students} students
-<<<<<<< HEAD
-=======
 - Sections per week: {sections_per_week}
->>>>>>> 6221f7ae
 - Source content (use to derive objectives, topics, examples, and assessments):
 ---
 {text_content[:6000]}
@@ -95,11 +94,7 @@
 Requirements:
 1) Provide an overview with goals and success criteria tailored to the class size.
 2) Break down the plan by week with clear learning objectives, key topics, and vocabulary.
-<<<<<<< HEAD
-3) For each week include:
-=======
 3) For each week, divide into exactly {sections_per_week} section(s). For each section include:
->>>>>>> 6221f7ae
    - Activities (at least one teacher-led, one student-centered, one collaborative activity)
    - Materials/resources
    - Differentiation for mixed abilities and larger group management if applicable
@@ -110,11 +105,7 @@
 
     try:
         response = client.chat.completions.create(
-<<<<<<< HEAD
-            model="openai/gpt-5-chat-latest",
-=======
-            model="gpt-3.5-turbo",
->>>>>>> 6221f7ae
+            model=model_name,
             messages=[
                 {"role": "system", "content": "You are a senior instructional designer and master teacher."},
                 {"role": "user", "content": prompt}
@@ -161,11 +152,7 @@
         )
 
         st.markdown("### Inputs")
-<<<<<<< HEAD
-        col1, col2 = st.columns(2)
-=======
         col1, col2, col3 = st.columns(3)
->>>>>>> 6221f7ae
         with col1:
             study_duration_weeks = st.number_input(
                 "Duration of study (weeks)",
@@ -184,12 +171,6 @@
                 step=1,
                 key="num_students",
             )
-<<<<<<< HEAD
-
-        if st.button("Generate Lesson Plan", use_container_width=True, key="generate_plan_button"):
-            with st.spinner("Generating lesson plan with AI..."):
-                plan = generate_lesson_plan(pdf_text, study_duration_weeks, num_students)
-=======
         with col3:
             sections_per_week = st.number_input(
                 "Sections per week",
@@ -203,7 +184,6 @@
         if st.button("Generate Lesson Plan", use_container_width=True, key="generate_plan_button"):
             with st.spinner("Generating lesson plan with AI..."):
                 plan = generate_lesson_plan(pdf_text, study_duration_weeks, num_students, sections_per_week)
->>>>>>> 6221f7ae
             lesson_plan_placeholder.subheader("Lesson Plan")
             lesson_plan_placeholder.markdown(plan)
     else:
